--- conflicted
+++ resolved
@@ -1,6 +1,6 @@
 /**
  * Copyright (C) 2015 - present by OpenGamma Inc. and the OpenGamma group of companies
- * <p>
+ *
  * Please see distribution for license.
  */
 package com.opengamma.strata.pricer.credit;
@@ -90,7 +90,6 @@
       LocalDate valuationDate,
       double recoveryRate,
       double scalingFactor) {
-<<<<<<< HEAD
 
     ISDACompliantYieldCurve yieldCurve = IsdaCdsHelper.createIsdaDiscountCurve(valuationDate, yieldCurveParRates);
     ISDACompliantCreditCurve creditCurve = IsdaCdsHelper.createIsdaCreditCurve(valuationDate, creditCurveParRates, yieldCurve, recoveryRate);
@@ -159,50 +158,38 @@
         return new double[0];
       }
 
-=======
-
-    ISDACompliantYieldCurve yieldCurve = IsdaCdsHelper.createIsdaDiscountCurve(valuationDate, yieldCurveParRates);
-    ISDACompliantCreditCurve creditCurve = IsdaCdsHelper.createIsdaCreditCurve(valuationDate, creditCurveParRates, yieldCurve, recoveryRate);
-
-    return IsdaCdsHelper.price(valuationDate, product, convert(yieldCurve), convert(creditCurve), recoveryRate, scalingFactor);
-  }
-
-  /**
-   * Calculates the par rate of the expanded CDS product.
-   * <p>
-   * The par rate of the CDS is the coupon rate that will make present value of all cashflows
-   * equal zero as of the valuation date.
-   *
-   * @param product             expanded CDS product
-   * @param yieldCurveParRates  par rate curve points of the ISDA discount curve to use
-   * @param creditCurveParRates par spread rate curve points of the ISDA spread curve to use
-   * @param valuationDate       date to use when calibrating curves and calculating the result
-   * @param recoveryRate        recovery rate associate with underlying issue or index
-   * @return par rate for the credit default swap
-   */
-  public double parRate(
-      ExpandedCds product,
-      IsdaYieldCurveParRates yieldCurveParRates,
-      IsdaCreditCurveParRates creditCurveParRates,
-      LocalDate valuationDate,
-      double recoveryRate) {
-
-    ISDACompliantYieldCurve yieldCurve = IsdaCdsHelper.createIsdaDiscountCurve(valuationDate, yieldCurveParRates);
-    ISDACompliantCreditCurve creditCurve = IsdaCdsHelper.createIsdaCreditCurve(valuationDate, creditCurveParRates, yieldCurve, recoveryRate);
-
-    return IsdaCdsHelper.parSpread(valuationDate, product, convert(yieldCurve), convert(creditCurve), recoveryRate);
-  }
-
-  private NodalCurve convert(ISDACompliantYieldCurve yieldCurve) {
+      @Override
+      public double firstDerivative(double x) {
+        return 0;
+      }
+
+      @Override
+      public MetaBean metaBean() {
+        return null;
+      }
+
+      @Override
+      public <R> Property<R> property(String s) {
+        return null;
+      }
+
+      @Override
+      public Set<String> propertyNames() {
+        return null;
+      }
+    };
+  }
+
+  private NodalCurve convert(ISDACompliantCreditCurve creditCurve) {
     return new NodalCurve() {
       @Override
       public double[] getXValues() {
-        return yieldCurve.getT();
+        return creditCurve.getT();
       }
 
       @Override
       public double[] getYValues() {
-        return yieldCurve.getRt();
+        return creditCurve.getRt();
       }
 
       @Override
@@ -220,7 +207,7 @@
 
       @Override
       public double yValue(double x) {
-        return yieldCurve.getYValue(x);
+        return creditCurve.getYValue(x);
       }
 
       @Override
@@ -228,7 +215,6 @@
         return new double[0];
       }
 
->>>>>>> ec0bb14f
       @Override
       public double firstDerivative(double x) {
         return 0;
@@ -248,71 +234,6 @@
       public Set<String> propertyNames() {
         return null;
       }
-<<<<<<< HEAD
-=======
-
->>>>>>> ec0bb14f
-    };
-  }
-
-  private NodalCurve convert(ISDACompliantCreditCurve creditCurve) {
-    return new NodalCurve() {
-      @Override
-      public double[] getXValues() {
-        return creditCurve.getT();
-      }
-
-      @Override
-      public double[] getYValues() {
-        return creditCurve.getRt();
-      }
-
-      @Override
-      public NodalCurve withYValues(double[] values) {return convert(ISDACompliantYieldCurve.makeFromRT(getXValues(), values));}
-
-      @Override
-      public CurveMetadata getMetadata() {
-        return null;
-      }
-
-      @Override
-      public int getParameterCount() {
-        return 0;
-      }
-
-      @Override
-      public double yValue(double x) {
-        return creditCurve.getYValue(x);
-      }
-
-      @Override
-      public double[] yValueParameterSensitivity(double x) {
-        return new double[0];
-      }
-
-      @Override
-      public double firstDerivative(double x) {
-        return 0;
-      }
-
-      @Override
-      public MetaBean metaBean() {
-        return null;
-      }
-
-      @Override
-      public <R> Property<R> property(String s) {
-        return null;
-      }
-
-      @Override
-      public Set<String> propertyNames() {
-        return null;
-      }
-<<<<<<< HEAD
-=======
-
->>>>>>> ec0bb14f
     };
   }
 
@@ -341,7 +262,6 @@
 
     NodalCurve bumpedYieldCurve = convert(IsdaCdsHelper.createIsdaDiscountCurve(valuationDate, yieldCurveParRates.parallelShiftParRatesinBps(ONE_BPS)));
     NodalCurve bumpedCreditCurve = convert(IsdaCdsHelper.createIsdaCreditCurve(valuationDate, creditCurveParRates, bumpedYieldCurve, recoveryRate));
-<<<<<<< HEAD
 
     CurrencyAmount basePrice = presentValue(product, yieldCurve, creditCurve, valuationDate, recoveryRate, scalingFactor);
     CurrencyAmount bumpedPrice = presentValue(product, bumpedYieldCurve, bumpedCreditCurve, valuationDate, recoveryRate, scalingFactor);
@@ -369,35 +289,6 @@
     NodalCurve yieldCurve = convert(IsdaCdsHelper.createIsdaDiscountCurve(valuationDate, yieldCurveParRates));
     NodalCurve creditCurve = convert(IsdaCdsHelper.createIsdaCreditCurve(valuationDate, creditCurveParRates, yieldCurve, recoveryRate));
 
-=======
-
-    CurrencyAmount basePrice = presentValue(product, yieldCurve, creditCurve, valuationDate, recoveryRate, scalingFactor);
-    CurrencyAmount bumpedPrice = presentValue(product, bumpedYieldCurve, bumpedCreditCurve, valuationDate, recoveryRate, scalingFactor);
-    return bumpedPrice.minus(basePrice);
-  }
-
-  /**
-   * Calculates the scalar PV change to a 1 basis point shift in zero rates.
-   *
-   * @param product             expanded CDS product
-   * @param yieldCurveParRates  par rate curve points of the ISDA discount curve to use
-   * @param creditCurveParRates par spread rate curve points of the ISDA spread curve to use
-   * @param valuationDate       date to use when calibrating curves and calculating the result
-   * @param recoveryRate        recovery rate associate with underlying issue or index
-   * @param scalingFactor       linear scaling factor associated with underlying index, or 1 in case of CDS
-   * @return present value of fee leg and any up front fee
-   */
-  public CurrencyAmount ir01ParallelZero(
-      ExpandedCds product,
-      IsdaYieldCurveParRates yieldCurveParRates,
-      IsdaCreditCurveParRates creditCurveParRates,
-      LocalDate valuationDate,
-      double recoveryRate,
-      double scalingFactor) {
-    NodalCurve yieldCurve = convert(IsdaCdsHelper.createIsdaDiscountCurve(valuationDate, yieldCurveParRates));
-    NodalCurve creditCurve = convert(IsdaCdsHelper.createIsdaCreditCurve(valuationDate, creditCurveParRates, yieldCurve, recoveryRate));
-
->>>>>>> ec0bb14f
     NodalCurve bumpedYieldCurve = yieldCurve.shiftedBy((x, y) -> y + ONE_BPS);
     NodalCurve bumpedCreditCurve = convert(IsdaCdsHelper.createIsdaCreditCurve(valuationDate, creditCurveParRates, bumpedYieldCurve, recoveryRate));
 
@@ -511,7 +402,6 @@
 
     NodalCurve bumpedYieldCurve = convert(IsdaCdsHelper.createIsdaDiscountCurve(valuationDate, yieldCurveParRates));
     NodalCurve bumpedCreditCurve = convert(IsdaCdsHelper.createIsdaCreditCurve(valuationDate, creditCurveParRates.parallelShiftParRatesinBps(ONE_BPS), bumpedYieldCurve, recoveryRate));
-<<<<<<< HEAD
 
     CurrencyAmount basePrice = presentValue(product, yieldCurve, creditCurve, valuationDate, recoveryRate, scalingFactor);
     CurrencyAmount bumpedPrice = presentValue(product, bumpedYieldCurve, bumpedCreditCurve, valuationDate, recoveryRate, scalingFactor);
@@ -544,44 +434,10 @@
 
     CurrencyAmount basePrice = presentValue(product, yieldCurve, creditCurve, valuationDate, recoveryRate, scalingFactor);
     CurrencyAmount bumpedPrice = presentValue(product, bumpedYieldCurve, bumpedCreditCurve, valuationDate, recoveryRate, scalingFactor);
-=======
-
-    CurrencyAmount basePrice = presentValue(product, yieldCurve, creditCurve, valuationDate, recoveryRate, scalingFactor);
-    CurrencyAmount bumpedPrice = presentValue(product, bumpedYieldCurve, bumpedCreditCurve, valuationDate, recoveryRate, scalingFactor);
     return bumpedPrice.minus(basePrice);
   }
 
   /**
-   * Calculates the scalar PV change to a 1 basis point shift in hazard rates.
-   *
-   * @param product             expanded CDS product
-   * @param yieldCurveParRates  par rate curve points of the ISDA discount curve to use
-   * @param creditCurveParRates par spread rate curve points of the ISDA spread curve to use
-   * @param valuationDate       date to use when calibrating curves and calculating the result
-   * @param recoveryRate        recovery rate associate with underlying issue or index
-   * @param scalingFactor       linear scaling factor associated with underlying index, or 1 in case of CDS
-   * @return present value of fee leg and any up front fee
-   */
-  public CurrencyAmount cs01ParallelHazard(
-      ExpandedCds product,
-      IsdaYieldCurveParRates yieldCurveParRates,
-      IsdaCreditCurveParRates creditCurveParRates,
-      LocalDate valuationDate,
-      double recoveryRate,
-      double scalingFactor) {
-    NodalCurve yieldCurve = convert(IsdaCdsHelper.createIsdaDiscountCurve(valuationDate, yieldCurveParRates));
-    NodalCurve creditCurve = convert(IsdaCdsHelper.createIsdaCreditCurve(valuationDate, creditCurveParRates, yieldCurve, recoveryRate));
-
-    NodalCurve bumpedYieldCurve = convert(IsdaCdsHelper.createIsdaDiscountCurve(valuationDate, yieldCurveParRates));
-    NodalCurve bumpedCreditCurve = creditCurve.shiftedBy((x, y) -> y + ONE_BPS);
-
-    CurrencyAmount basePrice = presentValue(product, yieldCurve, creditCurve, valuationDate, recoveryRate, scalingFactor);
-    CurrencyAmount bumpedPrice = presentValue(product, bumpedYieldCurve, bumpedCreditCurve, valuationDate, recoveryRate, scalingFactor);
->>>>>>> ec0bb14f
-    return bumpedPrice.minus(basePrice);
-  }
-
-  /**
    * Calculates the vector PV change to a series of 1 basis point shifts in par credit spread rates at each curve node.
    *
    * @param product             expanded CDS product
@@ -602,7 +458,6 @@
 
     NodalCurve yieldCurve = convert(IsdaCdsHelper.createIsdaDiscountCurve(valuationDate, yieldCurveParRates));
     NodalCurve creditCurve = convert(IsdaCdsHelper.createIsdaCreditCurve(valuationDate, creditCurveParRates, yieldCurve, recoveryRate));
-<<<<<<< HEAD
 
     int points = creditCurveParRates.getNumberOfPoints();
     double[] paramSensitivities = new double[points];
@@ -623,58 +478,6 @@
         CurveCurrencyParameterSensitivity.of(curveMetadata, product.getCurrency(), paramSensitivities));
   }
 
-  /**
-   * Calculates the vector PV change to a series of 1 basis point shifts in par credit spread rates at each curve node.
-   *
-   * @param product             expanded CDS product
-   * @param yieldCurveParRates  par rate curve points of the ISDA discount curve to use
-   * @param creditCurveParRates par spread rate curve points of the ISDA spread curve to use
-   * @param valuationDate       date to use when calibrating curves and calculating the result
-   * @param recoveryRate        recovery rate associate with underlying issue or index
-   * @param scalingFactor       linear scaling factor associated with underlying index, or 1 in case of CDS
-   * @return present value of fee leg and any up front fee
-   */
-  public CurveCurrencyParameterSensitivities cs01BucketedHazard(
-      ExpandedCds product,
-      IsdaYieldCurveParRates yieldCurveParRates,
-      IsdaCreditCurveParRates creditCurveParRates,
-      LocalDate valuationDate,
-      double recoveryRate,
-      double scalingFactor) {
-
-    NodalCurve yieldCurve = convert(IsdaCdsHelper.createIsdaDiscountCurve(valuationDate, yieldCurveParRates));
-    NodalCurve creditCurve = convert(IsdaCdsHelper.createIsdaCreditCurve(valuationDate, creditCurveParRates, yieldCurve, recoveryRate));
-=======
->>>>>>> ec0bb14f
-
-    int points = creditCurveParRates.getNumberOfPoints();
-    double[] paramSensitivities = new double[points];
-    List<TenorCurveNodeMetadata> metaData = Lists.newArrayList();
-    for (int i = 0; i < points; i++) {
-<<<<<<< HEAD
-      double[] shiftVector = creditCurve.getYValues().clone();
-      shiftVector[i] = shiftVector[i] + ONE_BPS;
-      NodalCurve bumpedYieldCurve = convert(IsdaCdsHelper.createIsdaDiscountCurve(valuationDate, yieldCurveParRates));
-      NodalCurve bumpedCreditCurve = convert(ISDACompliantCreditCurve.makeFromRT(creditCurve.getXValues(), shiftVector));
-=======
-      NodalCurve bumpedYieldCurve = convert(IsdaCdsHelper.createIsdaDiscountCurve(valuationDate, yieldCurveParRates));
-      NodalCurve bumpedCreditCurve = convert(IsdaCdsHelper.createIsdaCreditCurve(valuationDate, creditCurveParRates.bucketedShiftParRatesinBps(i, ONE_BPS), bumpedYieldCurve, recoveryRate));
->>>>>>> ec0bb14f
-      CurrencyAmount basePrice = presentValue(product, yieldCurve, creditCurve, valuationDate, recoveryRate, scalingFactor);
-      CurrencyAmount bumpedPrice = presentValue(product, bumpedYieldCurve, bumpedCreditCurve, valuationDate, recoveryRate, scalingFactor);
-      CurrencyAmount sensitivity = bumpedPrice.minus(basePrice);
-      paramSensitivities[i] = sensitivity.getAmount();
-      Period period = creditCurveParRates.getCreditCurvePoints()[i];
-      LocalDate pointDate = valuationDate.plus(period);
-      metaData.add(TenorCurveNodeMetadata.of(pointDate, Tenor.of(period)));
-    }
-    CurveMetadata curveMetadata = CurveMetadata.of(creditCurveParRates.getName(), metaData);
-    return CurveCurrencyParameterSensitivities.of(
-        CurveCurrencyParameterSensitivity.of(curveMetadata, product.getCurrency(), paramSensitivities));
-  }
-
-<<<<<<< HEAD
-=======
   /**
    * Calculates the vector PV change to a series of 1 basis point shifts in par credit spread rates at each curve node.
    *
@@ -718,7 +521,6 @@
         CurveCurrencyParameterSensitivity.of(curveMetadata, product.getCurrency(), paramSensitivities));
   }
 
->>>>>>> ec0bb14f
   //-------------------------------------------------------------------------
 
   /**
