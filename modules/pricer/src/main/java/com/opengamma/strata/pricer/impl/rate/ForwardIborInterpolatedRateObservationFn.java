/**
 * Copyright (C) 2015 - present by OpenGamma Inc. and the OpenGamma group of companies
 *
 * Please see distribution for license.
 */
package com.opengamma.strata.pricer.impl.rate;

import java.time.LocalDate;

import com.opengamma.strata.basics.index.IborIndex;
import com.opengamma.strata.collect.tuple.DoublesPair;
import com.opengamma.strata.finance.rate.IborInterpolatedRateObservation;
import com.opengamma.strata.pricer.RatesProvider;
import com.opengamma.strata.pricer.rate.RateObservationFn;
import com.opengamma.strata.pricer.sensitivity.PointSensitivityBuilder;

/**
 * Rate observation implementation for rate based on the weighted average of the fixing
 * on a single date of two IBOR-like indices.
 * <p>
 * The rate observation query the rates from the {@code RatesProvider} and average them.
 * There is no convexity adjustment computed in this implementation.
 */
public class ForwardIborInterpolatedRateObservationFn
    implements RateObservationFn<IborInterpolatedRateObservation> {

  /**
   * Default instance.
   */
  public static final ForwardIborInterpolatedRateObservationFn DEFAULT = new ForwardIborInterpolatedRateObservationFn();

  /**
   * Creates an instance.
   */
  public ForwardIborInterpolatedRateObservationFn() {
  }

  //-------------------------------------------------------------------------
  @Override
  public double rate(
      IborInterpolatedRateObservation observation,
      LocalDate startDate,
      LocalDate endDate,
      RatesProvider provider) {

    LocalDate fixingDate = observation.getFixingDate();
    IborIndex index1 = observation.getShortIndex();
    IborIndex index2 = observation.getLongIndex();
<<<<<<< HEAD
    double rate1 = env.iborIndexRate(index1, fixingDate);
    double rate2 = env.iborIndexRate(index2, fixingDate);
=======
    double rate1 = provider.iborIndexRate(index1, fixingDate);
    double rate2 = provider.iborIndexRate(index2, fixingDate);
>>>>>>> bd6c9d2b
    DoublesPair weights = weights(index1, index2, fixingDate, endDate);
    return ((rate1 * weights.getFirst()) + (rate2 * weights.getSecond())) / (weights.getFirst() + weights.getSecond());
  }

  @Override
  public PointSensitivityBuilder rateSensitivity(
      IborInterpolatedRateObservation observation,
      LocalDate startDate,
      LocalDate endDate,
      RatesProvider provider) {

    LocalDate fixingDate = observation.getFixingDate();
    // computes the dates related to the underlying deposits associated to the indices
    IborIndex index1 = observation.getShortIndex();
    IborIndex index2 = observation.getLongIndex();
    DoublesPair weights = weights(index1, index2, fixingDate, endDate);
    double totalWeight = weights.getFirst() + weights.getSecond();
    PointSensitivityBuilder sens1 = 
<<<<<<< HEAD
        env.iborIndexRateSensitivity(index1, fixingDate).multipliedBy(weights.getFirst() / totalWeight);
    PointSensitivityBuilder sens2 = 
        env.iborIndexRateSensitivity(index2, fixingDate).multipliedBy(weights.getSecond() / totalWeight);
=======
        provider.iborIndexRateSensitivity(index1, fixingDate).multipliedBy(weights.getFirst() / totalWeight);
    PointSensitivityBuilder sens2 = 
        provider.iborIndexRateSensitivity(index2, fixingDate).multipliedBy(weights.getSecond() / totalWeight);
>>>>>>> bd6c9d2b
    return sens1.combinedWith(sens2);
  }
  
  // computes the weights related to the two indices
  private DoublesPair weights(IborIndex index1, IborIndex index2, LocalDate fixingDate, LocalDate endDate) {
    LocalDate fixingStartDate1 = index1.calculateEffectiveFromFixing(fixingDate);
    LocalDate fixingEndDate1 = index1.calculateMaturityFromEffective(fixingStartDate1);
    LocalDate fixingStartDate2 = index2.calculateEffectiveFromFixing(fixingDate);
    LocalDate fixingEndDate2 = index2.calculateMaturityFromEffective(fixingStartDate2);
    // weights: linear interpolation on the number of days between the fixing date and the maturity dates of the 
    //   actual coupons on one side and the maturity dates of the underlying deposit on the other side.
    long fixingEpochDay = fixingDate.toEpochDay();
    double days1 = fixingEndDate1.toEpochDay() - fixingEpochDay;
    double days2 = fixingEndDate2.toEpochDay() - fixingEpochDay;
    double daysN = endDate.toEpochDay() - fixingEpochDay;
    double weight1 = (days2 - daysN) / (days2 - days1);
    double weight2 = (daysN - days1) / (days2 - days1);
    return DoublesPair.of(weight1, weight2);
  }

}<|MERGE_RESOLUTION|>--- conflicted
+++ resolved
@@ -46,13 +46,8 @@
     LocalDate fixingDate = observation.getFixingDate();
     IborIndex index1 = observation.getShortIndex();
     IborIndex index2 = observation.getLongIndex();
-<<<<<<< HEAD
-    double rate1 = env.iborIndexRate(index1, fixingDate);
-    double rate2 = env.iborIndexRate(index2, fixingDate);
-=======
     double rate1 = provider.iborIndexRate(index1, fixingDate);
     double rate2 = provider.iborIndexRate(index2, fixingDate);
->>>>>>> bd6c9d2b
     DoublesPair weights = weights(index1, index2, fixingDate, endDate);
     return ((rate1 * weights.getFirst()) + (rate2 * weights.getSecond())) / (weights.getFirst() + weights.getSecond());
   }
@@ -71,15 +66,9 @@
     DoublesPair weights = weights(index1, index2, fixingDate, endDate);
     double totalWeight = weights.getFirst() + weights.getSecond();
     PointSensitivityBuilder sens1 = 
-<<<<<<< HEAD
-        env.iborIndexRateSensitivity(index1, fixingDate).multipliedBy(weights.getFirst() / totalWeight);
-    PointSensitivityBuilder sens2 = 
-        env.iborIndexRateSensitivity(index2, fixingDate).multipliedBy(weights.getSecond() / totalWeight);
-=======
         provider.iborIndexRateSensitivity(index1, fixingDate).multipliedBy(weights.getFirst() / totalWeight);
     PointSensitivityBuilder sens2 = 
         provider.iborIndexRateSensitivity(index2, fixingDate).multipliedBy(weights.getSecond() / totalWeight);
->>>>>>> bd6c9d2b
     return sens1.combinedWith(sens2);
   }
   
