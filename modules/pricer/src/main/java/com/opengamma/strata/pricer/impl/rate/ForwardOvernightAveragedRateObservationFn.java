/**
 * Copyright (C) 2014 - present by OpenGamma Inc. and the OpenGamma group of companies
 *
 * Please see distribution for license.
 */
package com.opengamma.strata.pricer.impl.rate;

import java.time.LocalDate;

import com.opengamma.strata.basics.index.OvernightIndex;
import com.opengamma.strata.finance.rate.OvernightAveragedRateObservation;
import com.opengamma.strata.pricer.RatesProvider;
import com.opengamma.strata.pricer.rate.RateObservationFn;
import com.opengamma.strata.pricer.sensitivity.PointSensitivityBuilder;

/**
* Rate observation implementation for a rate based on a single overnight index that is arithmetically averaged.
* <p>
* The rate observation retrieve the rate at each fixing date in the period 
* from the {@link RatesProvider} and average them. 
*/
public class ForwardOvernightAveragedRateObservationFn
    implements RateObservationFn<OvernightAveragedRateObservation> {

  /**
   * Default implementation.
   */
  public static final ForwardOvernightAveragedRateObservationFn DEFAULT = new ForwardOvernightAveragedRateObservationFn();

  /**
   * Creates an instance.
   */
  public ForwardOvernightAveragedRateObservationFn() {
  }

  //-------------------------------------------------------------------------
  @Override
  public double rate(
      OvernightAveragedRateObservation observation,
      LocalDate startDate,
      LocalDate endDate,
      RatesProvider provider) {

    OvernightIndex index = observation.getIndex();
    LocalDate lastNonCutoffFixing = observation.getEndDate();
    int cutoffOffset = observation.getRateCutOffDays() > 1 ? observation.getRateCutOffDays() : 1;
    double accumulatedInterest = 0.0d;
    double accrualFactorTotal = 0.0d;
    // Cut-off period. Starting from the end as the cutoff period is defined as a lag from the end. 
    // When the fixing period end-date is not a good business day in the index calendar, 
    // the last fixing end date will be after the fixing end-date.
    double cutoffAccrualFactor = 0.0;
    for (int i = 0; i < cutoffOffset; i++) {
      lastNonCutoffFixing = index.getFixingCalendar().previous(lastNonCutoffFixing);
      LocalDate cutoffEffectiveDate = index.calculateEffectiveFromFixing(lastNonCutoffFixing);
      LocalDate cutoffMaturityDate = index.calculateMaturityFromEffective(cutoffEffectiveDate);
      double accrualFactor = index.getDayCount().yearFraction(cutoffEffectiveDate, cutoffMaturityDate);
      accrualFactorTotal += accrualFactor;
      cutoffAccrualFactor += accrualFactor;
    }
    double forwardRateCutOff = provider.overnightIndexRate(index, lastNonCutoffFixing);
    accumulatedInterest += cutoffAccrualFactor * forwardRateCutOff;
    LocalDate currentFixingNonCutoff = observation.getStartDate();
    while (currentFixingNonCutoff.isBefore(lastNonCutoffFixing)) {
      // All dates involved in the period are computed. Potentially slow.
      // The fixing periods are added as long as their start date is (strictly) before the no cutoff period end-date.
      LocalDate currentOnRateStart = index.calculateEffectiveFromFixing(currentFixingNonCutoff);
      LocalDate currentOnRateEnd = index.calculateMaturityFromEffective(currentOnRateStart);
      double accrualFactor = index.getDayCount().yearFraction(currentOnRateStart, currentOnRateEnd);
      double forwardRate = provider.overnightIndexRate(index, currentFixingNonCutoff);
      accrualFactorTotal += accrualFactor;
      accumulatedInterest += accrualFactor * forwardRate;
      currentFixingNonCutoff = index.getFixingCalendar().next(currentFixingNonCutoff);
    }
    // final rate
    return accumulatedInterest / accrualFactorTotal;
  }

  @Override
  public PointSensitivityBuilder rateSensitivity(
      OvernightAveragedRateObservation observation,
      LocalDate startDate,
      LocalDate endDate,
      RatesProvider provider) {

    OvernightIndex index = observation.getIndex();
    LocalDate lastNonCutoffFixing = observation.getEndDate();
    int cutoffOffset = observation.getRateCutOffDays() > 1 ? observation.getRateCutOffDays() : 1;
<<<<<<< HEAD
    PointSensitivityBuilder combinedPointSensitivityBuilder = PointSensitivityBuilder.none();
=======
>>>>>>> aed2a23a
    double accrualFactorTotal = 0.0d;
    // Cut-off period. Starting from the end as the cutoff period is defined as a lag from the end. 
    // When the fixing period end-date is not a good business day in the index calendar, 
    // the last fixing end date will be after the fixing end-date.
    double cutoffAccrualFactor = 0.0;
    for (int i = 0; i < cutoffOffset; i++) {
      lastNonCutoffFixing = index.getFixingCalendar().previous(lastNonCutoffFixing);
      LocalDate cutoffEffectiveDate = index.calculateEffectiveFromFixing(lastNonCutoffFixing);
      LocalDate cutoffMaturityDate = index.calculateMaturityFromEffective(cutoffEffectiveDate);
      double accrualFactor = index.getDayCount().yearFraction(cutoffEffectiveDate, cutoffMaturityDate);
      accrualFactorTotal += accrualFactor;
      cutoffAccrualFactor += accrualFactor;
    }
<<<<<<< HEAD
    PointSensitivityBuilder forwardRateSensitivityCutOff =
        provider.overnightIndexRateSensitivity(index, lastNonCutoffFixing);
    forwardRateSensitivityCutOff = forwardRateSensitivityCutOff.multipliedBy(cutoffAccrualFactor);
    combinedPointSensitivityBuilder = combinedPointSensitivityBuilder.combinedWith(forwardRateSensitivityCutOff);
=======
    PointSensitivityBuilder combinedPointSensitivityBuilder =
        provider.overnightIndexRateSensitivity(index, lastNonCutoffFixing);
    combinedPointSensitivityBuilder = combinedPointSensitivityBuilder.multipliedBy(cutoffAccrualFactor);
>>>>>>> aed2a23a

    LocalDate currentFixingNonCutoff = observation.getStartDate();
    while (currentFixingNonCutoff.isBefore(lastNonCutoffFixing)) {
      // All dates involved in the period are computed. Potentially slow.
      // The fixing periods are added as long as their start date is (strictly) before the no cutoff period end-date.
      LocalDate currentOnRateStart = index.calculateEffectiveFromFixing(currentFixingNonCutoff);
      LocalDate currentOnRateEnd = index.calculateMaturityFromEffective(currentOnRateStart);
      double accrualFactor = index.getDayCount().yearFraction(currentOnRateStart, currentOnRateEnd);
      PointSensitivityBuilder forwardRateSensitivity =
          provider.overnightIndexRateSensitivity(index, currentFixingNonCutoff);
      forwardRateSensitivity = forwardRateSensitivity.multipliedBy(accrualFactor);
      combinedPointSensitivityBuilder = combinedPointSensitivityBuilder.combinedWith(forwardRateSensitivity);
      accrualFactorTotal += accrualFactor;
      currentFixingNonCutoff = index.getFixingCalendar().next(currentFixingNonCutoff);
    }
    combinedPointSensitivityBuilder = combinedPointSensitivityBuilder.multipliedBy(1.0 / accrualFactorTotal);
    return combinedPointSensitivityBuilder;
  }

}<|MERGE_RESOLUTION|>--- conflicted
+++ resolved
@@ -86,10 +86,6 @@
     OvernightIndex index = observation.getIndex();
     LocalDate lastNonCutoffFixing = observation.getEndDate();
     int cutoffOffset = observation.getRateCutOffDays() > 1 ? observation.getRateCutOffDays() : 1;
-<<<<<<< HEAD
-    PointSensitivityBuilder combinedPointSensitivityBuilder = PointSensitivityBuilder.none();
-=======
->>>>>>> aed2a23a
     double accrualFactorTotal = 0.0d;
     // Cut-off period. Starting from the end as the cutoff period is defined as a lag from the end. 
     // When the fixing period end-date is not a good business day in the index calendar, 
@@ -103,16 +99,9 @@
       accrualFactorTotal += accrualFactor;
       cutoffAccrualFactor += accrualFactor;
     }
-<<<<<<< HEAD
-    PointSensitivityBuilder forwardRateSensitivityCutOff =
-        provider.overnightIndexRateSensitivity(index, lastNonCutoffFixing);
-    forwardRateSensitivityCutOff = forwardRateSensitivityCutOff.multipliedBy(cutoffAccrualFactor);
-    combinedPointSensitivityBuilder = combinedPointSensitivityBuilder.combinedWith(forwardRateSensitivityCutOff);
-=======
     PointSensitivityBuilder combinedPointSensitivityBuilder =
         provider.overnightIndexRateSensitivity(index, lastNonCutoffFixing);
     combinedPointSensitivityBuilder = combinedPointSensitivityBuilder.multipliedBy(cutoffAccrualFactor);
->>>>>>> aed2a23a
 
     LocalDate currentFixingNonCutoff = observation.getStartDate();
     while (currentFixingNonCutoff.isBefore(lastNonCutoffFixing)) {
