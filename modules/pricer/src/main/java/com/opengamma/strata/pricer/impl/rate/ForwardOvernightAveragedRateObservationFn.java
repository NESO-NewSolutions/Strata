/**
 * Copyright (C) 2014 - present by OpenGamma Inc. and the OpenGamma group of companies
 *
 * Please see distribution for license.
 */
package com.opengamma.strata.pricer.impl.rate;

import java.time.LocalDate;

import com.opengamma.strata.basics.index.OvernightIndex;
import com.opengamma.strata.finance.rate.OvernightAveragedRateObservation;
import com.opengamma.strata.pricer.RatesProvider;
import com.opengamma.strata.pricer.rate.RateObservationFn;
import com.opengamma.strata.pricer.sensitivity.PointSensitivityBuilder;

/**
* Rate observation implementation for a rate based on a single overnight index that is arithmetically averaged.
* <p>
* The rate observation retrieve the rate at each fixing date in the period 
* from the {@link RatesProvider} and average them. 
*/
public class ForwardOvernightAveragedRateObservationFn
    implements RateObservationFn<OvernightAveragedRateObservation> {

  /**
   * Default implementation.
   */
  public static final ForwardOvernightAveragedRateObservationFn DEFAULT = new ForwardOvernightAveragedRateObservationFn();

  /**
   * Creates an instance.
   */
  public ForwardOvernightAveragedRateObservationFn() {
  }

  //-------------------------------------------------------------------------
  @Override
  public double rate(
      OvernightAveragedRateObservation observation,
      LocalDate startDate,
      LocalDate endDate,
      RatesProvider provider) {
    OvernightIndex index = observation.getIndex();
    LocalDate lastNonCutoffFixing = observation.getEndDate();
    int cutoffOffset = observation.getRateCutOffDays() > 1 ? observation.getRateCutOffDays() : 1;
    double accumulatedInterest = 0.0d;
    double accrualFactorTotal = 0.0d;
    // Cut-off period. Starting from the end as the cutoff period is defined as a lag from the end. 
    // When the fixing period end-date is not a good business day in the index calendar, 
    // the last fixing end date will be after the fixing end-date.
    double cutoffAccrualFactor = 0.0;
    for (int i = 0; i < cutoffOffset; i++) {
      lastNonCutoffFixing = index.getFixingCalendar().previous(lastNonCutoffFixing);
      LocalDate cutoffEffectiveDate = index.calculateEffectiveFromFixing(lastNonCutoffFixing);
      LocalDate cutoffMaturityDate = index.calculateMaturityFromEffective(cutoffEffectiveDate);
      double accrualFactor = index.getDayCount().yearFraction(cutoffEffectiveDate, cutoffMaturityDate);
      accrualFactorTotal += accrualFactor;
      cutoffAccrualFactor += accrualFactor;
    }
    double forwardRateCutOff = provider.overnightIndexRate(index, lastNonCutoffFixing);
    accumulatedInterest += cutoffAccrualFactor * forwardRateCutOff;
    LocalDate currentFixingNonCutoff = observation.getStartDate();
    while (currentFixingNonCutoff.isBefore(lastNonCutoffFixing)) {
      // All dates involved in the period are computed. Potentially slow.
      // The fixing periods are added as long as their start date is (strictly) before the no cutoff period end-date.
      LocalDate currentOnRateStart = index.calculateEffectiveFromFixing(currentFixingNonCutoff);
      LocalDate currentOnRateEnd = index.calculateMaturityFromEffective(currentOnRateStart);
      double accrualFactor = index.getDayCount().yearFraction(currentOnRateStart, currentOnRateEnd);
      double forwardRate = provider.overnightIndexRate(index, currentFixingNonCutoff);
      accrualFactorTotal += accrualFactor;
      accumulatedInterest += accrualFactor * forwardRate;
      currentFixingNonCutoff = index.getFixingCalendar().next(currentFixingNonCutoff);
    }
    // final rate
    return accumulatedInterest / accrualFactorTotal;
  }

  @Override
  public PointSensitivityBuilder rateSensitivity(
      OvernightAveragedRateObservation observation,
      LocalDate startDate,
<<<<<<< HEAD
      LocalDate endDate) {
=======
      LocalDate endDate,
      RatesProvider provider) {
>>>>>>> bd6c9d2b
    // TODO
    throw new UnsupportedOperationException("Rate sensitivity for OvernightIndex not currently supported");
  }

}<|MERGE_RESOLUTION|>--- conflicted
+++ resolved
@@ -79,12 +79,8 @@
   public PointSensitivityBuilder rateSensitivity(
       OvernightAveragedRateObservation observation,
       LocalDate startDate,
-<<<<<<< HEAD
-      LocalDate endDate) {
-=======
       LocalDate endDate,
       RatesProvider provider) {
->>>>>>> bd6c9d2b
     // TODO
     throw new UnsupportedOperationException("Rate sensitivity for OvernightIndex not currently supported");
   }
